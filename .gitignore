--- conflicted
+++ resolved
@@ -34,10 +34,8 @@
 
 build-env/
 .tox/
-<<<<<<< HEAD
 
-.DS_Store
-=======
 .vagrant/
 scratch/
->>>>>>> 09ed8fa0
+
+.DS_Store